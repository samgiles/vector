--- conflicted
+++ resolved
@@ -71,17 +71,6 @@
 metrics-runtime = "0.13.0"
 
 # Aws
-<<<<<<< HEAD
-rusoto_core = { version = "0.41.0", optional = true }
-rusoto_s3 = { version = "0.41.0", optional = true }
-rusoto_logs = { version = "0.41.0", optional = true }
-rusoto_cloudwatch = { version = "0.41.0", optional = true }
-rusoto_kinesis = { version = "0.41.0", optional = true }
-rusoto_credential = { version = "0.41.1", optional = true }
-rusoto_firehose = { version = "0.41.0", optional = true }
-rusoto_sts = { version = "0.41.0", optional = true }
-rusoto_sqs = { version = "0.41.0", optional = true }
-=======
 rusoto_core = { version = "0.45.0", features = ["encoding"], optional = true }
 rusoto_s3 = { version = "0.45.0", optional = true }
 rusoto_logs = { version = "0.45.0", optional = true }
@@ -89,9 +78,9 @@
 rusoto_kinesis = { version = "0.45.0", optional = true }
 rusoto_credential = { version = "0.45.0", optional = true }
 rusoto_firehose = { version = "0.45.0", optional = true }
+rusoto_sqs = { version = "0.45.0", optional = true }
 rusoto_sts = { version = "0.45.0", optional = true }
 rusoto_signature = { version = "0.45.0", optional = true }
->>>>>>> f0205247
 
 # Tower
 tower = { version = "0.3.1", git = "https://github.com/tower-rs/tower", rev = "43168944220ed32dab83cb4f11f7b97abc5818d5", features = ["buffer", "limit", "retry", "timeout", "util"] }
@@ -398,20 +387,12 @@
   "sinks-vector",
   "sinks-pulsar"
 ]
-<<<<<<< HEAD
-sinks-aws_cloudwatch_logs = ["rusoto_core", "rusoto_credential", "rusoto_sts", "rusoto_logs"]
-sinks-aws_cloudwatch_metrics = ["rusoto_core", "rusoto_credential", "rusoto_sts", "rusoto_cloudwatch"]
-sinks-aws_kinesis_firehose = ["rusoto_core", "rusoto_credential", "rusoto_sts", "rusoto_firehose"]
-sinks-aws_kinesis_streams = ["rusoto_core", "rusoto_credential", "rusoto_sts", "rusoto_kinesis"]
-sinks-aws_s3 = ["bytesize", "rusoto_core", "rusoto_credential", "rusoto_sts", "rusoto_s3", "uuid"]
-sinks-aws_sqs = ["bytesize", "rusoto_core", "rusoto_credential", "rusoto_sts", "rusoto_sqs", "uuid"]
-=======
 sinks-aws_cloudwatch_logs = ["rusoto_core", "rusoto_credential", "rusoto_signature", "rusoto_sts", "rusoto_logs"]
 sinks-aws_cloudwatch_metrics = ["rusoto_core", "rusoto_credential", "rusoto_signature", "rusoto_sts", "rusoto_cloudwatch"]
 sinks-aws_kinesis_firehose = ["rusoto_core", "rusoto_credential", "rusoto_signature", "rusoto_sts", "rusoto_firehose"]
 sinks-aws_kinesis_streams = ["rusoto_core", "rusoto_credential", "rusoto_signature", "rusoto_sts", "rusoto_kinesis"]
 sinks-aws_s3 = ["bytesize", "rusoto_core", "rusoto_credential", "rusoto_signature", "rusoto_sts", "rusoto_s3"]
->>>>>>> f0205247
+sinks-aws_sqs = ["bytesize", "rusoto_core", "rusoto_credential", "rusoto_signature", "rusoto_sts", "rusoto_sqs", "uuid", "rusoto_logs"]
 sinks-blackhole = []
 sinks-clickhouse = ["bytesize"]
 sinks-console = []
@@ -456,9 +437,6 @@
   "splunk-integration-tests",
 ]
 
-<<<<<<< HEAD
-aws-integration-tests = ["sinks-aws_cloudwatch_logs", "sinks-aws_cloudwatch_metrics", "sinks-elasticsearch", "sinks-aws_kinesis_firehose", "sinks-aws_kinesis_streams", "sinks-aws_s3", "sinks-aws_sqs", "transforms-aws_ec2_metadata"]
-=======
 aws-integration-tests = [
   "aws-cloudwatch-logs-integration-tests",
   "aws-cloudwatch-metrics-integration-tests",
@@ -466,8 +444,8 @@
   "aws-kinesis-firehose-integration-tests",
   "aws-kinesis-streams-integration-tests",
   "aws-s3-integration-tests",
-]
->>>>>>> f0205247
+  "aws-sqs-interation-tests",
+]
 aws-cloudwatch-logs-integration-tests = ["sinks-aws_cloudwatch_logs"]
 aws-cloudwatch-metrics-integration-tests = ["sinks-aws_cloudwatch_metrics"]
 aws-ec2-metadata-integration-tests = ["transforms-aws_ec2_metadata"]
