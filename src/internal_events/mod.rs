--- conflicted
+++ resolved
@@ -141,16 +141,12 @@
 #[cfg(feature = "sources-docker_logs")]
 pub use self::docker_logs::*;
 pub use self::elasticsearch::*;
-<<<<<<< HEAD
 pub use self::event_processed::EventProcessed;
-#[cfg(any(feature = "sources-file", feature = "sources-kubernetes-logs"))]
-=======
 #[cfg(any(
     feature = "sources-file",
     feature = "sources-kubernetes-logs",
     feature = "sinks-file",
 ))]
->>>>>>> e769bccd
 pub use self::file::*;
 #[cfg(feature = "sources-generator")]
 pub use self::generator::*;
